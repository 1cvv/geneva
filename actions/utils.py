--- conflicted
+++ resolved
@@ -106,11 +106,8 @@
     return strat
 
 
-<<<<<<< HEAD
-def get_logger(basepath, log_dir, logger_name, log_name, environment_id, log_level=logging.DEBUG, demo_mode=False):
-=======
-def get_logger(basepath, log_dir, logger_name, log_name, environment_id, log_level="DEBUG"):
->>>>>>> 40d5c974
+
+def get_logger(basepath, log_dir, logger_name, log_name, environment_id, log_level="DEBUG", demo_mode=False):
     """
     Configures and returns a logger.
     """
@@ -138,7 +135,7 @@
     log_prefix = "[%s] " % log_name.upper()
     formatter = logging.Formatter("%(asctime)s %(levelname)s:" + log_prefix + "%(message)s", datefmt="%Y-%m-%d %H:%M:%S")
     file_formatter = logging.Formatter(log_prefix + "%(asctime)s %(message)s")
-    fh.setFormatter(file_formatter)
+    fh.setFormatter(fileatter)
     logger.addHandler(fh)
 
     ch = logging.StreamHandler()
